import os

import numpy as np
import torch
import transformers
from PIL import Image

from diffusers import WuerstchenGeneratorPipeline, WuerstchenPriorPipeline


transformers.utils.logging.set_verbosity_error()


def numpy_to_pil(images: np.ndarray) -> list[Image.Image]:
    """
    Convert a numpy image or a batch of images to a PIL image.
    """
    if images.ndim == 3:
        images = images[None, ...]
    images = (images * 255).round().astype("uint8")
    pil_images = [Image.fromarray(image) for image in images]

    return pil_images


# effnet_preprocess = torchvision.transforms.Compose(
#     [
#         torchvision.transforms.Resize(
#             768, interpolation=torchvision.transforms.InterpolationMode.BILINEAR, antialias=True
#         ),
#         torchvision.transforms.CenterCrop(768),
#         torchvision.transforms.Normalize(mean=(0.485, 0.456, 0.406), std=(0.229, 0.224, 0.225)),
#     ]
# )

# transforms = torchvision.transforms.Compose(
#     [
#         torchvision.transforms.ToTensor(),
#         torchvision.transforms.Resize(1024),
#         torchvision.transforms.RandomCrop(1024),
#     ]
# )
device = "cuda"
dtype = torch.float16
batch_size = 4

# generator_pipeline = WuerstchenGeneratorPipeline.from_pretrained("C:\\Users\\d6582\\Documents\\ml\\diffusers\\scripts\\warp-diffusion\\WuerstchenGeneratorPipeline", torch_dtype=dtype)
# generator_pipeline = generator_pipeline.to("cuda")
# text_encoder = CLIPTextModel.from_pretrained("laion/CLIP-ViT-H-14-laion2B-s32B-b79K").to("cuda")
# tokenizer = AutoTokenizer.from_pretrained("laion/CLIP-ViT-H-14-laion2B-s32B-b79K")

# image = Image.open("C:\\Users\\d6582\\Documents\\ml\\wand\\finetuning\\images\\fernando\\IMG_0352.JPG")
# image = effnet_preprocess(transforms(image).unsqueeze(0).expand(batch_size, -1, -1, -1)).to("cuda").to(dtype)
# print(image.shape)

# caption = "princess | centered| key visual| intricate| highly detailed| breathtaking beauty| precise lineart| vibrant| comprehensive cinematic| Carne Griffiths| Conrad Roset"
# negative_prompt = "low resolution, low detail, bad quality, blurry"

# clip_tokens = tokenizer([caption] * image.size(0), truncation=True, padding="max_length", max_length=tokenizer.model_max_length, return_tensors="pt").to("cuda")
# clip_text_embeddings = text_encoder(**clip_tokens).last_hidden_state.to(dtype)
# clip_tokens_uncond = tokenizer([negative_prompt] * image.size(0), truncation=True, padding="max_length", max_length=tokenizer.model_max_length, return_tensors="pt").to("cuda")
# clip_text_embeddings_uncond = text_encoder(**clip_tokens_uncond).last_hidden_state.to(dtype)

# image_embeds = generator_pipeline.encode_image(image)
# generator_output = generator_pipeline(image_embeds, clip_text_embeddings, guidance_scale=0.0, output_type="np").images
# images = numpy_to_pil(generator_output)
# os.makedirs("samples", exist_ok=True)
# for i, image in enumerate(images):
#     image.save(os.path.join("samples", caption.replace(" ", "_").replace("|", "") + f"_{i}.png"))

torch.manual_seed(42)

prior_pipeline = WuerstchenPriorPipeline.from_pretrained("warp-diffusion/WuerstchenPriorPipeline", torch_dtype=dtype)
generator_pipeline = WuerstchenGeneratorPipeline.from_pretrained(
    "warp-diffusion/WuerstchenGeneratorPipeline", torch_dtype=dtype
)
prior_pipeline = prior_pipeline.to("cuda")
generator_pipeline = generator_pipeline.to("cuda")
<<<<<<< HEAD

# def embed_clip(clip_model, clip_tokenizer, caption, negative_caption="", batch_size=4, device="cuda"):
#     clip_tokens = clip_tokenizer([caption] * batch_size, truncation=True, padding="max_length", max_length=clip_tokenizer.model_max_length, return_tensors="pt").to(device)
#     clip_text_embeddings = clip_model(**clip_tokens).last_hidden_state

#     clip_tokens_uncond = clip_tokenizer([negative_caption] * batch_size, truncation=True, padding="max_length", max_length=clip_tokenizer.model_max_length, return_tensors="pt").to(device)
#     clip_text_embeddings_uncond = clip_model(**clip_tokens_uncond).last_hidden_state
#     return clip_text_embeddings, clip_text_embeddings_uncond

=======
>>>>>>> f91b12e1
# generator_pipeline.vqgan.to(torch.float16)
# text_encoder = CLIPTextModel.from_pretrained("laion/CLIP-ViT-H-14-laion2B-s32B-b79K").to("cpu")
# tokenizer = AutoTokenizer.from_pretrained("laion/CLIP-ViT-H-14-laion2B-s32B-b79K")

# negative_prompt = "low resolution, low detail, bad quality, blurry"
negative_prompt = "bad anatomy, blurry, fuzzy, extra arms, extra fingers, poorly drawn hands, disfigured, tiling, deformed, mutated, drawing, helmet"
# negative_prompt = ""
caption = "Bee flying out of a glass jar in a green and red leafy basket, glass and lens flare, diffuse lighting elegant"
# caption = "princess | centered| key visual| intricate| highly detailed| breathtaking beauty| precise lineart| vibrant| comprehensive cinematic| Carne Griffiths| Conrad Roset"
<<<<<<< HEAD
=======
# caption = "An armchair in the shape of an avocado"
>>>>>>> f91b12e1
# clip_tokens = tokenizer(
#     [caption] * batch_size,
#     truncation=True,
#     padding="max_length",
#     max_length=tokenizer.model_max_length,
#     return_tensors="pt",
# )
# clip_text_embeddings = text_encoder(**clip_tokens).last_hidden_state.to(dtype).to(device)
# clip_tokens_uncond = tokenizer(
#     [negative_prompt] * batch_size,
#     truncation=True,
#     padding="max_length",
#     max_length=tokenizer.model_max_length,
#     return_tensors="pt",
# )
# clip_text_embeddings_uncond = text_encoder(**clip_tokens_uncond).last_hidden_state.to(dtype).to(device)

prior_output = prior_pipeline(
    caption,
    guidance_scale=8.0,
    num_images_per_prompt=batch_size,
    negative_prompt=negative_prompt,
)
generator_output = generator_pipeline(
<<<<<<< HEAD
    prior_output.image_embeds, caption, negative_prompt=negative_prompt, guidance_scale=0.0, output_type="np"
=======
    predicted_image_embeddings=prior_output.image_embeds,
    prompt=caption,
    negative_prompt=negative_prompt,
    guidance_scale=8.0,
    output_type="np",
>>>>>>> f91b12e1
).images
images = numpy_to_pil(generator_output)
os.makedirs("samples", exist_ok=True)
for i, image in enumerate(images):
    image.save(os.path.join("samples", caption.replace(" ", "_").replace("|", "") + f"_{i}.png"))


# caption = input("Prompt please: ")
# while caption != "q":
#     prior_output = prior_pipeline(caption, num_images_per_prompt=4, negative_prompt=negative_prompt)
#     generator_output = generator_pipeline(prior_output.image_embeds, prior_output.text_embeds, output_type="np").images
#     images = numpy_to_pil(generator_output)

#     os.makedirs("samples", exist_ok=True)
#     for i, image in enumerate(images):
#         image.save(os.path.join("samples", caption.replace(" ", "_").replace("|", "") + f"_{i}.png"))

#     caption = input("Prompt please: ")<|MERGE_RESOLUTION|>--- conflicted
+++ resolved
@@ -76,18 +76,6 @@
 )
 prior_pipeline = prior_pipeline.to("cuda")
 generator_pipeline = generator_pipeline.to("cuda")
-<<<<<<< HEAD
-
-# def embed_clip(clip_model, clip_tokenizer, caption, negative_caption="", batch_size=4, device="cuda"):
-#     clip_tokens = clip_tokenizer([caption] * batch_size, truncation=True, padding="max_length", max_length=clip_tokenizer.model_max_length, return_tensors="pt").to(device)
-#     clip_text_embeddings = clip_model(**clip_tokens).last_hidden_state
-
-#     clip_tokens_uncond = clip_tokenizer([negative_caption] * batch_size, truncation=True, padding="max_length", max_length=clip_tokenizer.model_max_length, return_tensors="pt").to(device)
-#     clip_text_embeddings_uncond = clip_model(**clip_tokens_uncond).last_hidden_state
-#     return clip_text_embeddings, clip_text_embeddings_uncond
-
-=======
->>>>>>> f91b12e1
 # generator_pipeline.vqgan.to(torch.float16)
 # text_encoder = CLIPTextModel.from_pretrained("laion/CLIP-ViT-H-14-laion2B-s32B-b79K").to("cpu")
 # tokenizer = AutoTokenizer.from_pretrained("laion/CLIP-ViT-H-14-laion2B-s32B-b79K")
@@ -97,10 +85,7 @@
 # negative_prompt = ""
 caption = "Bee flying out of a glass jar in a green and red leafy basket, glass and lens flare, diffuse lighting elegant"
 # caption = "princess | centered| key visual| intricate| highly detailed| breathtaking beauty| precise lineart| vibrant| comprehensive cinematic| Carne Griffiths| Conrad Roset"
-<<<<<<< HEAD
-=======
 # caption = "An armchair in the shape of an avocado"
->>>>>>> f91b12e1
 # clip_tokens = tokenizer(
 #     [caption] * batch_size,
 #     truncation=True,
@@ -125,15 +110,11 @@
     negative_prompt=negative_prompt,
 )
 generator_output = generator_pipeline(
-<<<<<<< HEAD
-    prior_output.image_embeds, caption, negative_prompt=negative_prompt, guidance_scale=0.0, output_type="np"
-=======
     predicted_image_embeddings=prior_output.image_embeds,
     prompt=caption,
     negative_prompt=negative_prompt,
     guidance_scale=8.0,
     output_type="np",
->>>>>>> f91b12e1
 ).images
 images = numpy_to_pil(generator_output)
 os.makedirs("samples", exist_ok=True)
